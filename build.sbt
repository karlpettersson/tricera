
lazy val commonSettings = Seq(
    name := "TriCera",
    organization := "uuverifiers",
    version := "0.2",
    scalaVersion := "2.11.12",
    crossScalaVersions := Seq("2.11.12", "2.12.8"),
    publishTo := Some(Resolver.file("file",  new File( "/home/wv/public_html/maven/" )) ),
    useCoursier := false
)

// Jar files for the parsers

lazy val parserSettings = Seq(
    publishArtifact in packageDoc := false,
    publishArtifact in packageSrc := false,
    exportJars := true,
    crossPaths := true
)

// Parser generation

lazy val ccParser = (project in file("cc-parser")).
  settings(commonSettings: _*).
  settings(parserSettings: _*).
  settings(
    name := "TriCera-CC-parser",
    packageBin in Compile := baseDirectory.value / "cc-parser.jar"
  ).disablePlugins(AssemblyPlugin)

// horn-concurrency dependency
//lazy val hornConcurrency = RootProject(uri("git://github.com/zafer-esen/horn-concurrency-test.git"))

// Preprocessor generation
lazy val preprocessorGen = Seq(
  sourceGenerators in Compile += Def.task {
    val preprocessorDir = baseDirectory.value / "preprocessor"
    def sources : PathFinder  =
      (preprocessorDir ** "*") ** ("*.hpp" || "*.cpp")
    val buildDir = preprocessorDir / "build"
    val llvmBuildDir = preprocessorDir / "llvm" / "build"
    val execFile = baseDirectory.value / "tri-pp"
    val cacheDir = buildDir / ".cache"

    def buildPreprocessor = {
      scala.sys.process.Process(
        "mkdir -p " +  llvmBuildDir).!
        scala.sys.process.Process(
          "cmake " +  llvmBuildDir + "/.. -B" + llvmBuildDir).!

      scala.sys.process.Process("make -C " + llvmBuildDir + " -j 3").!

      scala.sys.process.Process(
        "cmake " +  buildDir + "/.. -B" + buildDir).!

      scala.sys.process.Process("make install -C " + buildDir + " -j 3").!
    }

    import java.nio.file.{ Files, Paths }
    if (!Files.exists(Paths.get(execFile.toString)))
      buildPreprocessor

    val cache = FileFunction.cached(cacheDir,
                                    inStyle = FilesInfo.lastModified){ _ =>
      buildPreprocessor
      Set()
    }
    cache(sources.get.toSet).toSeq
  }.taskValue
 )

// Actual project

lazy val root = (project in file(".")).
  aggregate(ccParser).
  dependsOn(ccParser).
  // dependsOn(hornConcurrency).
  settings(preprocessorGen: _*).
  settings(commonSettings: _*).

//
<<<<<<< HEAD
    scalacOptions in Compile ++=
      List("-feature",
           "-language:implicitConversions,postfixOps,reflectiveCalls"),
    scalacOptions += (scalaVersion map { sv => sv match {
      case "2.11.12" => "-optimise"
      case "2.12.8" => "-opt:_"
    }}).value,	

    resolvers += ("uuverifiers" at "http://logicrunch.research.it.uu.se/maven/").withAllowInsecureProtocol(true),
    libraryDependencies += "uuverifiers" %% "eldarica" % "2.0-SNAPSHOT"
=======
settings(
  scalaSource in Compile := baseDirectory.value / "src",
  //
  mainClass in Compile := Some("tricera.Main"),
  //
  scalacOptions in Compile ++=
    List("-feature",
         "-language:implicitConversions,postfixOps,reflectiveCalls"),
  scalacOptions += (scalaVersion map { sv => sv match {
                                        case "2.11.12" => "-optimise"
                                        case "2.12.8" => "-opt:_"
                                      }}).value,
  resolvers += ("uuverifiers" at "http://logicrunch.research.it.uu.se/maven/").withAllowInsecureProtocol(true),
  libraryDependencies += "uuverifiers" %% "eldarica" % "2.0.6",
  libraryDependencies += "uuverifiers" %% "horn-concurrency" % "nightly-SNAPSHOT",
  libraryDependencies += "net.jcazevedo" %% "moultingyaml" % "0.4.2"
>>>>>>> b2397430
)

// added to discard cup 0.11a dependency from Eldarica (TriCera uses cup 0.11b)
assemblyMergeStrategy in assembly := {
  case PathList("META-INF", xs @ _*) => MergeStrategy.discard
  case x => MergeStrategy.first
}
  //<|MERGE_RESOLUTION|>--- conflicted
+++ resolved
@@ -79,18 +79,6 @@
   settings(commonSettings: _*).
 
 //
-<<<<<<< HEAD
-    scalacOptions in Compile ++=
-      List("-feature",
-           "-language:implicitConversions,postfixOps,reflectiveCalls"),
-    scalacOptions += (scalaVersion map { sv => sv match {
-      case "2.11.12" => "-optimise"
-      case "2.12.8" => "-opt:_"
-    }}).value,	
-
-    resolvers += ("uuverifiers" at "http://logicrunch.research.it.uu.se/maven/").withAllowInsecureProtocol(true),
-    libraryDependencies += "uuverifiers" %% "eldarica" % "2.0-SNAPSHOT"
-=======
 settings(
   scalaSource in Compile := baseDirectory.value / "src",
   //
@@ -107,7 +95,6 @@
   libraryDependencies += "uuverifiers" %% "eldarica" % "2.0.6",
   libraryDependencies += "uuverifiers" %% "horn-concurrency" % "nightly-SNAPSHOT",
   libraryDependencies += "net.jcazevedo" %% "moultingyaml" % "0.4.2"
->>>>>>> b2397430
 )
 
 // added to discard cup 0.11a dependency from Eldarica (TriCera uses cup 0.11b)
