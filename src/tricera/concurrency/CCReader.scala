--- conflicted
+++ resolved
@@ -1222,16 +1222,10 @@
 
         val name = getName(fun.function_def_)
         // NOTE: Put stuff for encoder.
-<<<<<<< HEAD
         prePredsToReplace.add(funContext.prePred.pred)
+        postPredsToReplace.add(funContext.postPred.pred)
         funToPreAtom.put(name, atom(funContext.prePred))
         funToPostAtom.put(name, atom(funContext.postPred))
-=======
-        prePredsToReplace.add(prePred.pred)
-        postPredsToReplace.add(postPred.pred)
-        funToPreAtom.put(name, atom(prePred))
-        funToPostAtom.put(name, atom(postPred))
->>>>>>> aa5b608e
         funsWithAnnot.add(name)
         funToContract.put(name, contract)
 
@@ -1252,11 +1246,7 @@
     }
 
     // ... and generate clauses for those functions
-<<<<<<< HEAD
-    for (f <- contractFuns ++ annotatedFuns.keys) {
-=======
     for (f <- (contractFuns ++ annotatedFuns.keys).distinct) {
->>>>>>> aa5b608e
       import HornClauses._
 
       val name = getName(FuncDef(f.function_def_).decl) // todo clean up
