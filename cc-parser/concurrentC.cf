-- Grammar for concurrent + timed C, derived from the ANSI C
-- grammar by Ulf Persson:
--
-- Ansi C, following Kernighan & Ritchie (Second Edition).
-- (c) Ulf Persson 2003
-- part of BSc thesis at Chalmers University of Technology
--
-- NOTICE: the C program may need to be preprocessed by cpp. Also types defined
-- by typedefs have to be eliminated (these are known problems with the 
-- BNF grammar of Ansi C).

entrypoints Program, Stm, Exp ;

Progr.  Program ::= [External_declaration] ;

Afunc.  External_declaration ::= Function_def ;
Athread.External_declaration ::= Thread_def ;
Global. External_declaration ::= Dec ;
Chan.   External_declaration ::= Chan_def ;
Ignored.External_declaration ::= IgnoredDecl;

-- following can be left in source after preprocessing, simply ignore them.
ExternKeyword. IgnoredDecl ::= "__extension__" ;
StraySemi.     IgnoredDecl ::= ";" ;

separator nonempty External_declaration "";

AnnotatedFunc.  Function_def ::= [Annotation] [Declaration_specifier] Declarator Compound_stm ;
-- OldFunc.     Function_def ::= [Declaration_specifier] Declarator [Dec] Compound_stm ;
-- OldFuncInt.  Function_def ::= Declarator [Dec] Compound_stm ;
NewFuncInt.  Function_def ::= [Annotation] Declarator Compound_stm ;
NewFunc.     Function_def ::= [Declaration_specifier] Declarator Compound_stm ;

Annot1. Annotation ::= AnnotationString;
<<<<<<< HEAD
-- "//@" -> currently unsupported
=======
>>>>>>> 5fbf69d9

separator nonempty Annotation "";

SingleThread. Thread_def ::= "thread" CIdent Compound_stm ;
ParaThread.   Thread_def ::= "thread" "[" CIdent "]" CIdent Compound_stm ;

NoDeclarator.    Dec ::= [Declaration_specifier] [Extra_specifier] ";";
Declarators.     Dec ::= [Declaration_specifier] [Init_declarator] [Extra_specifier] ";" ;
<<<<<<< HEAD
-- PredDeclarator.  Dec ::= "/*@" [Pred_hint] "@*/";
=======
PredDeclarator.  Dec ::= "/*$" [Pred_hint] "$*/";
>>>>>>> 5fbf69d9

separator nonempty Dec "";

-- separator Pred_hint ",";
-- PredicateHint. Pred_hint ::= CIdent "(" [Type_specifier] ")";
-- separator nonempty Type_specifier ",";

AChan. Chan_def ::= "chan" [CIdent] ";" ;

Type.     Declaration_specifier ::= Type_specifier ;
Storage.  Declaration_specifier ::= Storage_class_specifier ;
SpecProp. Declaration_specifier ::= Type_qualifier;
SpecFunc. Declaration_specifier ::= Function_specifier ;

-- todo: following is probably non-standard, just quickly added so that whe can parse
-- preprocessed prgorams containing gcc attributes
AttrSpec.  Extra_specifier       ::= "__attribute__" "(" "(" [Attribute] ")" ")";
AsmSpec.   Extra_specifier       ::= "__asm__" "(" String ")" ;
Attr.      Attribute             ::= CIdent ; 
AttrParam. Attribute             ::= CIdent "(" Exp ")" ;

separator nonempty Declaration_specifier "";
separator Extra_specifier "";
separator nonempty Attribute ",";

OnlyDecl.     Init_declarator ::= Declarator ;
InitDecl.     Init_declarator ::= Declarator "=" Initializer;
HintDecl.     Init_declarator ::= [Annotation] Declarator;
HintInitDecl. Init_declarator ::= [Annotation] Declarator "=" Initializer;

separator nonempty Init_declarator ",";

-- Comment_abs_hint. Abs_hint ::= "/*@" [Abs_hint_clause] "@*/";

-- separator nonempty Abs_hint "";

-- Predicate_hint. Abs_hint_clause ::= CIdent Maybe_cost Maybe_Exp_Args;

-- separator Abs_hint_clause "";

-- SomeCost.    Maybe_cost ::= "[" UnboundedInteger "]";
-- NoCost.      Maybe_cost ::= ;

-- SomeExpArgs.    Maybe_Exp_Args ::= "{" Exp "}";
-- NoExpArgs.      Maybe_Exp_Args ::= ;


Tvoid.        Type_specifier ::= "void";
Tbool.        Type_specifier ::= "_Bool";
-- Tcomplex.     Type_specifier ::= "_Complex";
Tchar.        Type_specifier ::= "char";
Tshort.       Type_specifier ::= "short";
Tint.         Type_specifier ::= "int";
Tlong.        Type_specifier ::= "long";
Tfloat.       Type_specifier ::= "float";
Tdouble.      Type_specifier ::= "double";
Tsigned.      Type_specifier ::= "signed";
Tunsigned.    Type_specifier ::= "unsigned";
Tstruct.      Type_specifier ::= Struct_or_union_spec;
Tenum.        Type_specifier ::= Enum_specifier;
-- Tname.        Type_specifier ::= "Typedef_name";
Tclock.       Type_specifier ::= "clock";
Tduration.    Type_specifier ::= "duration";


-- MyType.         Storage_class_specifier ::= "typedef"; -- handled by the preprocessor
GlobalPrograms. Storage_class_specifier ::= "extern" ;
LocalProgram.   Storage_class_specifier ::= "static" ;
LocalBlock.     Storage_class_specifier ::= "auto" ;
LocalReg.       Storage_class_specifier ::= "register" ;

InlineFunSpec1.  Function_specifier ::= "inline" ;
InlineFunSpec2.  Function_specifier ::= "__inline" ;
NoRetFunSpec.   Function_specifier ::= "_Noreturn" ;

Const.      Type_qualifier ::= "const" ;
NoOptim.    Type_qualifier ::= "volatile";
Restrict1.  Type_qualifier ::= "__restrict__";
Restrict2.  Type_qualifier ::= "__restrict";
Extension.  Type_qualifier ::= "__extension__";

separator nonempty Type_qualifier "";

Tag.      Struct_or_union_spec ::= Struct_or_union CIdent "{" [Struct_dec] "}" ;
Unique.   Struct_or_union_spec ::= Struct_or_union "{" [Struct_dec] "}";
TagType.  Struct_or_union_spec ::= Struct_or_union CIdent ;

Struct.   Struct_or_union ::= "struct";
Union.    Struct_or_union ::= "union";

Structen. Struct_dec ::= [Spec_qual] [Struct_declarator] ";" ;

separator Struct_dec "";

TypeSpec.  Spec_qual ::= Type_specifier;
QualSpec.  Spec_qual ::= Type_qualifier;

separator nonempty Spec_qual "";

Decl.      Struct_declarator ::= Declarator;
Field.     Struct_declarator ::= ":" Constant_expression;
DecField.  Struct_declarator ::= Declarator ":" Constant_expression ;

separator nonempty Struct_declarator ",";


EnumDec.   Enum_specifier ::= "enum" "{" [Enumerator] "}" ;
EnumName.  Enum_specifier ::= "enum" CIdent "{" [Enumerator] "}" ;
EnumVar.   Enum_specifier ::= "enum" CIdent ;

Plain.     Enumerator ::= CIdent ;
EnumInit.  Enumerator ::= CIdent "=" Constant_expression ;

separator nonempty Enumerator ",";


BeginPointer.   Declarator ::= Pointer Direct_declarator ;
NoPointer.      Declarator ::= Direct_declarator ;

Name.        Direct_declarator ::= CIdent ;
ParenDecl.   Direct_declarator ::= "(" Declarator ")" ;
InitArray.   Direct_declarator ::= Direct_declarator "[" Constant_expression "]" ;
Incomplete.  Direct_declarator ::= Direct_declarator "[" "]" ;
NewFuncDec.  Direct_declarator ::= Direct_declarator "(" Parameter_type ")" ;
-- OldFuncDef.  Direct_declarator ::= Direct_declarator "(" [CIdent] ")" ;
OldFuncDec.  Direct_declarator ::= Direct_declarator "(" ")" ;

Point.          Pointer ::= "*" ;
PointQual.      Pointer ::= "*" [Type_qualifier] ;
PointPoint.     Pointer ::= "*" Pointer ;
PointQualPoint. Pointer ::= "*" [Type_qualifier] Pointer ;


AllSpec.  Parameter_type ::= [Parameter_declaration] ;
-- The following leads to a shift/reduce error since list Parameter_declaration is separated by ,
-- More.     Parameter_type ::= [Parameter_declaration] "," "..." ;

More.          Parameter_declaration ::= "..." ;
OnlyType.      Parameter_declaration ::= [Declaration_specifier] ;
TypeAndParam.  Parameter_declaration ::= [Declaration_specifier] Declarator ;
TypeHintAndParam.  Parameter_declaration ::= [Declaration_specifier] [Annotation] Declarator ;
Abstract.      Parameter_declaration ::= [Declaration_specifier] Abstract_declarator ;

separator nonempty Parameter_declaration ",";

separator nonempty CIdent ",";


InitExpr.    Initializer ::= Exp2 ;
InitListOne. Initializer ::= "{" Initializers "}" ; 
InitListTwo. Initializer ::= "{" Initializers "," "}" ;

AnInit.      Initializers ::= Initializer ;
MoreInit.    Initializers ::= Initializers "," Initializer ;
-- DesInit.     Initializers ::= Designation Initializer ;
-- DesMoreInit. Initializers ::= Initializers "," Designation Initializer ;

-- Desig.        Designation ::= [Designator] "=" ;

-- ArrayDesignator.  Designator ::= "[" Constant_expression "]"
-- StructDesignator. Designator ::= "." CIdent ;

PlainType.    Type_name ::= [Spec_qual] ;
ExtendedType. Type_name ::= [Spec_qual] Abstract_declarator ;

PointerStart.    Abstract_declarator ::= Pointer ;
Advanced.        Abstract_declarator ::= Dir_abs_dec ;
PointAdvanced.   Abstract_declarator ::= Pointer Dir_abs_dec ;


WithinParentes.  Dir_abs_dec ::= "(" Abstract_declarator ")" ;
Array.           Dir_abs_dec ::= "[" "]" ;
InitiatedArray.  Dir_abs_dec ::= "[" Constant_expression "]" ;
UnInitiated.     Dir_abs_dec ::= Dir_abs_dec "[" "]" ;
Initiated.       Dir_abs_dec ::= Dir_abs_dec "[" Constant_expression "]" ;
OldFunction.     Dir_abs_dec ::= "(" ")" ;
NewFunction.     Dir_abs_dec ::= "(" Parameter_type ")" ;
OldFuncExpr.     Dir_abs_dec ::= Dir_abs_dec "(" ")" ;
NewFuncExpr.     Dir_abs_dec ::= Dir_abs_dec "(" Parameter_type ")" ;



LabelS.   Stm ::= Labeled_stm ;
CompS.    Stm ::= Compound_stm ;
ExprS.    Stm ::= Expression_stm ;
SelS.     Stm ::= Selection_stm ;
IterS.    Stm ::= Iter_stm ;
JumpS.    Stm ::= Jump_stm ;
DecS.     Stm ::= Dec ; -- beyond ANSI-C
AtomicS.  Stm ::= Atomic_stm ;

SlabelOne.   Labeled_stm ::= CIdent ":" Stm ;
SlabelTwo.   Labeled_stm ::= "case" Constant_expression ":" Stm ;
SlabelThree. Labeled_stm ::= "default" ":" Stm;

ScompOne.   Compound_stm ::= "{" "}" ;
ScompTwo.   Compound_stm ::= "{" [Stm] "}" ;
-- ScompThree. Compound_stm ::= "{" [Dec] "}" ;
-- ScompFour.  Compound_stm ::= "{" [Dec] [Stm] "}" ;

SexprOne.   Expression_stm ::= ";" ;
SexprTwo.   Expression_stm ::= Exp ";" ;

SselOne.    Selection_stm ::= "if" "(" Exp ")" Stm ;
SselTwo.    Selection_stm ::= "if" "(" Exp ")" Stm "else" Stm ;
SselThree.  Selection_stm ::= "switch" "(" Exp ")" Stm ;

SiterOne.   Iter_stm ::= "while" "(" Exp ")" Stm;
SiterTwo.   Iter_stm ::= "do" Stm "while" "(" Exp ")" ";" ;
SiterThree. Iter_stm ::= "for" "(" Expression_stm Expression_stm ")" Stm ;
SiterFour.  Iter_stm ::= "for" "(" Expression_stm Expression_stm Exp ")" Stm;

SjumpOne.   Jump_stm ::= "goto" CIdent ";" ;
SjumpTwo.   Jump_stm ::= "continue" ";" ;
SjumpThree. Jump_stm ::= "break" ";" ;
SjumpFour.  Jump_stm ::= "return" ";" ;
SjumpFive.  Jump_stm ::= "return" Exp ";" ;
SjumpAbort. Jump_stm ::= "abort" "(" ")" ";" ;
SjumpExit.  Jump_stm ::= "exit" "(" Exp ")" ";" ;

SatomicOne. Atomic_stm ::= "atomic" Stm;
SatomicTwo. Atomic_stm ::= "within" "(" Exp ")" Stm;


separator nonempty Stm "";

token CIdent (letter | '_' | '$') (letter | digit | '_' | '$')*;

token AnnotationString   {"■■"} (char - ["■"])* {"■■"};

token UnboundedInteger ["123456789"] digit *;

token Unsigned ["123456789"] digit * ('u'|'U');

token Long ["123456789"] digit * ('l'|'L');

token UnsignedLong ["123456789"] digit * (('u''l')|('U''L'));

token Hexadecimal '0' ('x'|'X') (digit | ["abcdef"] | ["ABCDEF"])+;

token HexUnsigned '0' ('x'|'X') (digit | ["abcdef"] | ["ABCDEF"])+ ('u'|'U');

token HexLong '0' ('x'|'X') (digit | ["abcdef"] | ["ABCDEF"])+ ('l'|'L');

token HexUnsLong '0' ('x'|'X') (digit | ["abcdef"] | ["ABCDEF"])+ (('u''l')|('U''L'));

token Octal '0'["01234567"]*;

token OctalUnsigned '0'["01234567"]*('u'|'U');

token OctalLong '0'["01234567"]* ('l'|'L');

token OctalUnsLong '0'["01234567"]* (('u''l')|('U''L'));

token CDouble (((digit+ '.')|('.' digit+))(('e'|'E') ('-')? digit+)?)|
              (digit+ ('e'|'E') ('-')? digit+)|(digit+ '.' digit+ 'E' ('-')? digit+);

token CFloat (((digit+ '.' digit+)|(digit+ '.')|('.' digit+))(('e'|'E')('-')? digit+)?
                               ('f'|'F'))|((digit+ ('e'|'E')('-')? digit+)('f'|'F'));

token CLongDouble (((digit+ '.' digit+)|(digit+ '.')|('.' digit+))(('e'|'E')('-')? 
                   digit+)?('l'|'L'))|((digit+ ('e'|'E')('-')? digit+)('l'|'L'));



Ecomma.      Exp   ::= Exp "," Exp2;
Eassign.     Exp2  ::= Exp15 Assignment_op Exp2;
Econdition.  Exp3  ::= Exp4 "?" Exp ":" Exp3;
Elor.        Exp4  ::= Exp4 "||" Exp5;
Eland.       Exp5  ::= Exp5 "&&" Exp6;
Ebitor.      Exp6  ::= Exp6 "|" Exp7;
Ebitexor.    Exp7  ::= Exp7 "^" Exp8;
Ebitand.     Exp8  ::= Exp8 "&" Exp9;
Eeq.         Exp9  ::= Exp9 "==" Exp10;
Eneq.        Exp9  ::= Exp9 "!=" Exp10;
Elthen.      Exp10 ::= Exp10 "<" Exp11;
Egrthen.     Exp10 ::= Exp10 ">" Exp11;
Ele.         Exp10 ::= Exp10 "<=" Exp11;
Ege.         Exp10 ::= Exp10 ">=" Exp11;
Eleft.       Exp11 ::= Exp11 "<<" Exp12;
Eright.      Exp11 ::= Exp11 ">>" Exp12;
Eplus.       Exp12 ::= Exp12 "+" Exp13;
Eminus.      Exp12 ::= Exp12 "-" Exp13;
Etimes.      Exp13 ::= Exp13 "*" Exp14;
Ediv.        Exp13 ::= Exp13 "/" Exp14;
Emod.        Exp13 ::= Exp13 "%" Exp14;
Etypeconv.   Exp14 ::= "(" Type_name ")" Exp14;
Epreinc.     Exp15 ::= "++" Exp15;
Epredec.     Exp15 ::= "--" Exp15;
Epreop.      Exp15 ::= Unary_operator Exp14;
Ebytesexpr.  Exp15 ::= "sizeof" Exp15;
Ebytestype.  Exp15 ::= "sizeof" "(" Type_name ")";
Earray.      Exp16 ::= Exp16 "[" Exp "]" ;
Efunk.       Exp16 ::= Exp16 "(" ")";
Efunkpar.    Exp16 ::= Exp16 "(" [Exp2] ")";
Eselect.     Exp16 ::= Exp16 "." CIdent;
Epoint.      Exp16 ::= Exp16 "->" CIdent;
Epostinc.    Exp16 ::= Exp16 "++";
Epostdec.    Exp16 ::= Exp16 "--";
Evar.        Exp17 ::= CIdent;
Econst.      Exp17 ::= Constant;
Estring.     Exp17 ::= String;
Enondet.     Exp17 ::= "_";

Efloat.        Constant ::= Double;
Echar.         Constant ::= Char;
Eunsigned.     Constant ::= Unsigned;
Elong.         Constant ::= Long;
Eunsignlong.   Constant ::= UnsignedLong;
Ehexadec.      Constant ::= Hexadecimal;
Ehexaunsign.   Constant ::= HexUnsigned;
Ehexalong.     Constant ::= HexLong;
Ehexaunslong.  Constant ::= HexUnsLong;
Eoctal.        Constant ::= Octal;
Eoctalunsign.  Constant ::= OctalUnsigned;
Eoctallong.    Constant ::= OctalLong;
Eoctalunslong. Constant ::= OctalUnsLong;
Ecdouble.      Constant ::= CDouble;
Ecfloat.       Constant ::= CFloat;
Eclongdouble.  Constant ::= CLongDouble;
Eint.          Constant ::= UnboundedInteger;  

-- internal Elonger. Constant ::= Integer;
-- internal Edouble. Constant ::= Double;

Especial. Constant_expression ::= Exp3;

coercions Exp 17;


Address.     Unary_operator ::= "&" ;
Indirection. Unary_operator ::= "*" ;
Plus.        Unary_operator ::= "+" ;
Negative.    Unary_operator ::= "-" ;
Complement.  Unary_operator ::= "~" ;
Logicalneg.  Unary_operator ::= "!" ;

separator nonempty Exp2 ",";


Assign.       Assignment_op ::= "=" ;
AssignMul.    Assignment_op ::= "*=" ;
AssignDiv.    Assignment_op ::= "/=" ;
AssignMod.    Assignment_op ::= "%=" ;
AssignAdd.    Assignment_op ::= "+=" ;
AssignSub.    Assignment_op ::= "-=" ;
AssignLeft.   Assignment_op ::= "<<=" ;
AssignRight.  Assignment_op ::= ">>=" ;
AssignAnd.    Assignment_op ::= "&=" ;
AssignXor.    Assignment_op ::= "^=" ;
AssignOr.     Assignment_op ::= "|=" ;

comment "/*" "*/" ;
comment "//";
comment "#";<|MERGE_RESOLUTION|>--- conflicted
+++ resolved
@@ -32,10 +32,6 @@
 NewFunc.     Function_def ::= [Declaration_specifier] Declarator Compound_stm ;
 
 Annot1. Annotation ::= AnnotationString;
-<<<<<<< HEAD
--- "//@" -> currently unsupported
-=======
->>>>>>> 5fbf69d9
 
 separator nonempty Annotation "";
 
@@ -44,17 +40,14 @@
 
 NoDeclarator.    Dec ::= [Declaration_specifier] [Extra_specifier] ";";
 Declarators.     Dec ::= [Declaration_specifier] [Init_declarator] [Extra_specifier] ";" ;
-<<<<<<< HEAD
--- PredDeclarator.  Dec ::= "/*@" [Pred_hint] "@*/";
-=======
 PredDeclarator.  Dec ::= "/*$" [Pred_hint] "$*/";
->>>>>>> 5fbf69d9
+
 
 separator nonempty Dec "";
 
--- separator Pred_hint ",";
--- PredicateHint. Pred_hint ::= CIdent "(" [Type_specifier] ")";
--- separator nonempty Type_specifier ",";
+separator Pred_hint ",";
+PredicateHint. Pred_hint ::= CIdent "(" [Type_specifier] ")";
+separator nonempty Type_specifier ",";
 
 AChan. Chan_def ::= "chan" [CIdent] ";" ;
 
